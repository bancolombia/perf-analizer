--- conflicted
+++ resolved
@@ -10,11 +10,7 @@
   execution: %{
     steps: 5,
     increment: 1,
-<<<<<<< HEAD
-    duration: 5000,
-=======
     duration: 3000,
->>>>>>> d1b6c57c
     constant_load: false,
     dataset: :none,
     separator: ","
