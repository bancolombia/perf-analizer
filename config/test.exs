use Mix.Config

config :perf_analizer,
<<<<<<< HEAD
       url: "http://127.0.0.1:3000/",
       request: %{method: "GET", headers: [], body: ""},
       execution: %{steps: 0, increment: 1, duration: 10},
=======
       host: {:http, "127.0.0.1", 3000},
       request: %{
         method: "GET",
         path: "/",
         headers: [],
         body: ""
       },
       execution: %{
         steps: 0,
         increment: 1,
         duration: 10
       },
>>>>>>> aa11b085
       distributed: :none<|MERGE_RESOLUTION|>--- conflicted
+++ resolved
@@ -1,12 +1,7 @@
 use Mix.Config
 
 config :perf_analizer,
-<<<<<<< HEAD
        url: "http://127.0.0.1:3000/",
-       request: %{method: "GET", headers: [], body: ""},
-       execution: %{steps: 0, increment: 1, duration: 10},
-=======
-       host: {:http, "127.0.0.1", 3000},
        request: %{
          method: "GET",
          path: "/",
@@ -18,5 +13,4 @@
          increment: 1,
          duration: 10
        },
->>>>>>> aa11b085
        distributed: :none