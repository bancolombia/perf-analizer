defmodule DistributedPerformanceAnalyzer.Domain.UseCase.Reports.ReportUseCase do
  @moduledoc """
  Use case report

  the report use case is called by all modules that need
  to print information to outgoing files or logs
  """

  alias DistributedPerformanceAnalyzer.Domain.Model.RequestResult
  alias DistributedPerformanceAnalyzer.Domain.UseCase.MetricsAnalyzerUseCase

  use Task

  @report_csv Application.compile_env(
                :distributed_performance_analyzer,
                :report_csv
              )

  @valid_extensions ["csv"]
<<<<<<< HEAD
  @path_report_jmeter "config/jmeter.csv"
  @path_report_dpa "config/report.csv"
=======
  @path_jmeter_report "config/jmeter.csv"
  @path_csv_report "config/result.csv"
>>>>>>> d1b6c57c

  def init(sorted_curve, total_data) do
    {:ok, report} = format_result(sorted_curve)

    resume_total_data(total_data)

    if Application.get_env(:perf_analyzer, :jmeter_report, true) do
      tasks = [
        Task.async(fn -> generate_jmeter_report(sorted_curve) end),
        Task.async(fn -> generate_csv_report(report) end)
      ]

      Task.await_many(tasks)
    else
      generate_csv_report(report)
    end
  end

  def format_result(sorted_curve) do
    {:ok,
     Enum.map(
       sorted_curve,
       fn {_step, throughput, concurrency, lat_total, max_latency, mean_latency_http, partial} ->
         {concurrency, round(throughput), round(lat_total), partial.p90, round(max_latency),
          round(mean_latency_http), partial.fail_http_count, partial.protocol_error_count,
          partial.error_conn_count, partial.nil_conn_count}
       end
     )}
  end

  def resume_total_data(total_data) do
    total_success_count = Enum.at(total_data, 0)
    steps_count = Enum.at(total_data, 1)
    total_duration = Enum.at(total_data, 2)

    ~s(Total success count: #{total_success_count}\nTotal steps: #{steps_count}\nTotal duration: #{total_duration} seconds)
    |> IO.puts()
  end

  def results_step_log(result_step) do
    concurrency = Enum.at(result_step, 0)
    partial = Enum.at(result_step, 1)
    mean_latency = Enum.at(result_step, 2)

    IO.puts(
      "#{concurrency}, #{partial.success_count}, #{round(mean_latency)}ms, #{partial.p90}ms, #{partial.fail_http_count}, #{partial.protocol_error_count}, #{partial.error_conn_count}, #{partial.nil_conn_count}"
    )
  end

  def generate_csv_report(result) do
    report(
      result,
      @path_csv_report,
      "concurrency, throughput, mean latency, p90 latency in ms, max latency in ms, mean http latency in ms, http_errors, protocol_error_count, error_conn_count, nil_conn_count",
      true,
      fn {concurrency, throughput, lat_total, p90, max_latency, mean_latency_http,
          fail_http_count, protocol_error_count, error_conn_count, nil_conn_count} ->
        "#{concurrency}, #{throughput}, #{lat_total}, #{p90}, #{max_latency}, #{mean_latency_http}, #{fail_http_count}, #{protocol_error_count}, #{error_conn_count}, #{nil_conn_count}"
      end
    )
  end

  def generate_jmeter_report(sorted_curve) do
    request_details =
      Enum.reduce(
        sorted_curve,
        [],
        fn {_, _, _, _, _, _, %{requests: list}}, current -> Enum.concat(list, current) end
      )
      |> Enum.sort(fn req_a, req_b -> req_a.time_stamp < req_b.time_stamp end)

    report(
      request_details,
      @path_jmeter_report,
      "timeStamp,elapsed,label,responseCode,responseMessage,threadName,dataType,success,failureMessage,bytes,sentBytes,grpThreads,allThreads,URL,Latency,IdleTime,Connect",
      false,
      fn %RequestResult{
           start: _start,
           time_stamp: time_stamp,
           label: label,
           thread_name: thread_name,
           grp_threads: grp_threads,
           all_threads: all_threads,
           url: url,
           elapsed: elapsed,
           response_code: response_code,
           failure_message: failure_message,
           sent_bytes: sent_bytes,
           latency: latency,
           idle_time: idle_time,
           connect: connect,
           response_headers: headers
         } ->
        "#{time_stamp},#{elapsed},#{label},#{response_code},#{MetricsAnalyzerUseCase.response_for_code(response_code)},#{thread_name},#{MetricsAnalyzerUseCase.data_type(headers)},#{MetricsAnalyzerUseCase.success?(response_code)},#{MetricsAnalyzerUseCase.with_failure(response_code, failure_message)},#{MetricsAnalyzerUseCase.bytes(headers)},#{sent_bytes},#{grp_threads},#{all_threads},#{url},#{latency},#{idle_time},#{connect}"
      end
    )
  end

  defp report(data, file, header, print, fun) do
    report_format = String.ends_with?(file, Enum.at(@valid_extensions, 0))

    case report_format do
      true ->
        @report_csv.save_csv(data, file, header, print, fun)
    end
  end
end<|MERGE_RESOLUTION|>--- conflicted
+++ resolved
@@ -17,13 +17,8 @@
               )
 
   @valid_extensions ["csv"]
-<<<<<<< HEAD
   @path_report_jmeter "config/jmeter.csv"
-  @path_report_dpa "config/report.csv"
-=======
-  @path_jmeter_report "config/jmeter.csv"
-  @path_csv_report "config/result.csv"
->>>>>>> d1b6c57c
+  @path_csv_report "config/report.csv"
 
   def init(sorted_curve, total_data) do
     {:ok, report} = format_result(sorted_curve)
@@ -97,7 +92,7 @@
 
     report(
       request_details,
-      @path_jmeter_report,
+      @path_report_jmeter,
       "timeStamp,elapsed,label,responseCode,responseMessage,threadName,dataType,success,failureMessage,bytes,sentBytes,grpThreads,allThreads,URL,Latency,IdleTime,Connect",
       false,
       fn %RequestResult{
