--- conflicted
+++ resolved
@@ -19,14 +19,7 @@
   use Task
   require Logger
 
-<<<<<<< HEAD
-  @report_csv Application.compile_env!(AppConfig.get_app_name(), :report_csv)
-=======
-  @report_csv Application.compile_env(
-                :distributed_performance_analyzer,
-                :report_exporter
-              )
->>>>>>> d3dd4553
+  @report_exporter Application.compile_env!(AppConfig.get_app_name(), :report_exporter)
 
   @valid_extensions ["csv"]
   @path_report_jmeter "config/jmeter.csv"
@@ -110,7 +103,7 @@
 
     case report_format do
       true ->
-        @report_csv.save_csv(data, file, header, print)
+        @report_exporter.save_csv(data, file, header, print)
 
       false ->
         {:error, "invalid report extensions type"}
