defmodule DistributedPerformanceAnalyzer.Utils.Statistics do
  @moduledoc """
<<<<<<< HEAD
  Provides functions for statistics and mathematicals operations
=======
  Provides functions for statistics and mathematical operations
>>>>>>> d1b6c57c
  """
  def calculate_p90(partial) do
    case Enum.count(partial.times) do
      0 ->
        partial

      _ ->
        sorted_times = Enum.sort(partial.times)
        n = length(sorted_times)
        index = 0.90 * n

        p90_calc =
          case is_round?(index) do
            true ->
              x = Enum.at(sorted_times, trunc(index))
              xp = Enum.at(sorted_times, trunc(index) + 1)

              ((x + xp) / 2)
              |> round

            false ->
              index = round(index)
              Enum.at(sorted_times, index)
          end
          |> round()

        %{partial | p90: p90_calc, times: []}
    end
  end

  def is_round?(n) do
    case is_float(n) do
      true -> Float.floor(n) == n
      _ -> false
    end
  end

  def mean(value, count) do
    value / (count + 0.00001)
  end

  def millis_to_seconds(millis) do
    millis / 1000
  end

  def throughput(count, duration) do
    count / duration
  end

  def duration(count, duration) do
    count * duration
  end
end<|MERGE_RESOLUTION|>--- conflicted
+++ resolved
@@ -1,10 +1,6 @@
 defmodule DistributedPerformanceAnalyzer.Utils.Statistics do
   @moduledoc """
-<<<<<<< HEAD
-  Provides functions for statistics and mathematicals operations
-=======
   Provides functions for statistics and mathematical operations
->>>>>>> d1b6c57c
   """
   def calculate_p90(partial) do
     case Enum.count(partial.times) do
