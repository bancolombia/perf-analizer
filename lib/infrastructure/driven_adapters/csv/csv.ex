defmodule MyParser do
  def parse_stream(_enum, _opts), do: nil
end

defmodule DistributedPerformanceAnalyzer.Infrastructure.Adapters.Csv do
  @moduledoc """
  Provides functions for your csv operations
  """

  require Logger
<<<<<<< HEAD

  def read_csv(path, separator) do
=======
  alias DistributedPerformanceAnalyzer.Infrastructure.Adapters.FileSystem

  @spec parse_csv(String.t(), String.t()) :: {:ok, list}
  def parse_csv(path, separator) do
    FileSystem.print_file_info(path)
>>>>>>> d3dd4553
    NimbleCSV.define(MyParser, separator: separator, escape: "\'")

    data_stream =
      File.stream!(path, [{:encoding, :utf8}, :trim_bom])
      |> MyParser.parse_stream(skip_headers: false)

    headers =
      Stream.drop(data_stream, -1)
      |> Enum.to_list()
      |> Enum.at(0)
      |> Enum.map(&String.to_atom/1)

    result =
      Stream.drop(data_stream, 1)
      |> Stream.map(fn item ->
        Enum.zip(headers, item) |> Enum.into(%{})
      end)
      |> Enum.to_list()

    {:ok, result}
  end

  @spec save_csv(any(), String.t(), String.t(), boolean()) :: {:ok}
  def save_csv(data, file_name, header, print) do
    if print do
      IO.puts("\n####CSV#####")
      IO.puts(header)
    end

    rows =
      data
      |> Stream.map(fn row ->
        if print do
          IO.puts(row)
        end

        row <> "\n"
      end)

    [header <> "\n"]
    |> Stream.concat(rows)
    |> Stream.into(File.stream!(file_name))
    |> Stream.run()
  end
end<|MERGE_RESOLUTION|>--- conflicted
+++ resolved
@@ -8,16 +8,11 @@
   """
 
   require Logger
-<<<<<<< HEAD
-
-  def read_csv(path, separator) do
-=======
   alias DistributedPerformanceAnalyzer.Infrastructure.Adapters.FileSystem
 
   @spec parse_csv(String.t(), String.t()) :: {:ok, list}
   def parse_csv(path, separator) do
     FileSystem.print_file_info(path)
->>>>>>> d3dd4553
     NimbleCSV.define(MyParser, separator: separator, escape: "\'")
 
     data_stream =
