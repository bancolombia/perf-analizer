defmodule MyParser do
  def parse_stream(_enum, _opts), do: nil
end

defmodule DistributedPerformanceAnalyzer.Infrastructure.Adapters.Csv do
  @moduledoc """
  Provides functions for your csv dataset
  """

<<<<<<< HEAD
  @behaviour DataSetBehaviour

  @file_system_behaviour Application.compile_env(
                           :distributed_performance_analyzer,
                           :file_system_behaviour
                         )

  require Logger

  @spec parse_csv(String.t(), String.t()) :: {:ok, list}
  def parse_csv(path, separator) do
=======
  def read_csv(path, separator) do
>>>>>>> 74f17638
    NimbleCSV.define(MyParser, separator: separator, escape: "\'")

    data_stream =
      File.stream!(path, [{:encoding, :utf8}, :trim_bom])
      |> MyParser.parse_stream(skip_headers: false)

    headers =
      Stream.drop(data_stream, -1)
      |> Enum.to_list()
      |> Enum.at(0)
      |> Enum.map(&String.to_atom/1)

    result =
      Stream.drop(data_stream, 1)
      |> Stream.map(fn item ->
        Enum.zip(headers, item) |> Enum.into(%{})
      end)
      |> Enum.to_list()

    {:ok, result}
  end

  def report_csv(data, file, header, print, fun) do
    {:ok, file} = File.open(file, [:write])

    if print do
      IO.puts("####CSV#######")
      IO.puts(header)
    end

    IO.binwrite(file, header <> "\n")

    Enum.each(
      data,
      fn item ->
        row = fun.(item)
        IO.binwrite(file, row <> "\n")

        if print do
          IO.puts(row)
        end
      end
    )
  end
end<|MERGE_RESOLUTION|>--- conflicted
+++ resolved
@@ -7,21 +7,11 @@
   Provides functions for your csv dataset
   """
 
-<<<<<<< HEAD
   @behaviour DataSetBehaviour
-
-  @file_system_behaviour Application.compile_env(
-                           :distributed_performance_analyzer,
-                           :file_system_behaviour
-                         )
 
   require Logger
 
-  @spec parse_csv(String.t(), String.t()) :: {:ok, list}
-  def parse_csv(path, separator) do
-=======
   def read_csv(path, separator) do
->>>>>>> 74f17638
     NimbleCSV.define(MyParser, separator: separator, escape: "\'")
 
     data_stream =
