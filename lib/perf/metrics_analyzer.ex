--- conflicted
+++ resolved
@@ -52,49 +52,29 @@
     IO.puts("Total steps: #{steps_count}")
     IO.puts("Total success count: #{total_success_count}")
     IO.puts("Total duration: #{steps_count * duration_segs} seconds")
-<<<<<<< HEAD
-    IO.puts("concurrency, throughput -- mean latency -- p90 latency, max latency, mean http latency, http_errors, protocol_error_count, error_conn_count, nil_conn_count")
-    Enum.each(sorted_curve, fn {step, throughput, concurrency, lat_total, max_latency, mean_latency_http, partial} ->
-      IO.puts("#{concurrency}, #{throughput} -- #{round(lat_total)}ms -- #{partial.p90}ms, #{round(max_latency)}ms, #{round(mean_latency_http)}ms, #{partial.fail_http_count}, #{partial.protocol_error_count}, #{partial.error_conn_count}, #{partial.nil_conn_count}")
-    end)
-=======
     IO.puts(
-      "concurrency, throughput -- mean latency -- max latency, mean http latency, http_errors, protocol_error_count, error_conn_count, nil_conn_count"
+      "concurrency, throughput -- mean latency, p90 latency, max latency, mean http latency, http_errors, protocol_error_count, error_conn_count, nil_conn_count"
     )
     Enum.each(
       sorted_curve,
-      fn {_step, throughput, concurrency, lat_total, max_latency, mean_latency_http, partial} ->
-        IO.puts(
-          "#{concurrency}, #{throughput} -- #{round(lat_total)}ms -- #{round(max_latency)}ms, #{
-            round(mean_latency_http)
-          }ms, #{partial.fail_http_count}, #{partial.protocol_error_count}, #{partial.error_conn_count}, #{
-            partial.nil_conn_count
-          }"
-        )
+      fn {step, throughput, concurrency, lat_total, max_latency, mean_latency_http, partial} ->
+        IO.puts("#{concurrency}, #{throughput} -- #{round(lat_total)}ms, #{partial.p90}ms, #{round(max_latency)}ms, #{round(mean_latency_http)}ms, #{partial.fail_http_count}, #{partial.protocol_error_count}, #{partial.error_conn_count}, #{partial.nil_conn_count}")
       end
     )
->>>>>>> aa11b085
 
     {:ok, file} = File.open("config/result.csv", [:write])
     IO.puts("####CSV#######")
-<<<<<<< HEAD
-    IO.puts("concurrency, throughput, mean latency, p90 latency, max latency")
-    Enum.each(sorted_curve, fn {step, throughput, concurrency, lat_total, max_latency, mean_latency_http, partial} ->
-      IO.puts("#{concurrency}, #{round(throughput)}, #{round(lat_total)}, #{partial.p90}, #{round(max_latency)}")
-    end)
-=======
-    header = "concurrency, throughput, mean latency, max latency"
+    header = "concurrency, throughput, mean latency, p90 latency, max latency"
     IO.puts(header)
     IO.binwrite(file, header <> "\n")
     Enum.each(
       sorted_curve,
-      fn {_step, throughput, concurrency, lat_total, max_latency, _mean_latency_http, _partial} ->
-        row = "#{concurrency}, #{round(throughput)}, #{round(lat_total)}, #{round(max_latency)}"
+      fn {_step, throughput, concurrency, lat_total, max_latency, _mean_latency_http, partial} ->
+        row = "#{concurrency}, #{round(throughput)}, #{round(lat_total)}, #{partial.p90}, #{round(max_latency)}"
         IO.binwrite(file, row <> "\n")
         IO.puts(row)
       end
     )
->>>>>>> aa11b085
 
     MetricsCollector.clean_metrics()
 
