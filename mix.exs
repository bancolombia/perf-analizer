--- conflicted
+++ resolved
@@ -7,18 +7,14 @@
       version: "0.1.0",
       elixir: "~> 1.13",
       start_permanent: Mix.env() == :prod,
-<<<<<<< HEAD
-      deps: deps(),
-      test_coverage: [tool: ExCoveralls]
-=======
       escript: [
         main_module: Cli.CommandLine
       ],
       test_coverage: [
+        tool: ExCoveralls,
         summary: [threshold: 34] # TODO: increase project coverage
       ],
       deps: deps()
->>>>>>> ae26bac9
     ]
   end
 
